--- conflicted
+++ resolved
@@ -19,21 +19,20 @@
 from Foundation import NSAutoreleasePool, NSMakeRect
 from PyObjCTools import AppHelper
 
-<<<<<<< HEAD
+
 def _load_components():
-    import importlib
-    import pathlib
-    import sys
-
+    """Load backend and UI components, working both as a package and as a script."""
     package_dir = pathlib.Path(__file__).resolve().parent
     package_name = package_dir.name
     module_base = __package__ or package_name
 
     try:
+        # Try importing with the detected package/module base
         backend_module = importlib.import_module(f"{module_base}.backend")
         ui_module = importlib.import_module(f"{module_base}.ui")
         return backend_module.EmbeddedBackend, ui_module.build_web_chat_view
     except ModuleNotFoundError:
+        # Fallback: ensure parent directory is on sys.path
         parent_dir = package_dir.parent
         parent_str = str(parent_dir)
         if parent_str not in sys.path:
@@ -42,25 +41,6 @@
         backend_module = importlib.import_module(f"{package_name}.backend")
         ui_module = importlib.import_module(f"{package_name}.ui")
         return backend_module.EmbeddedBackend, ui_module.build_web_chat_view
-=======
-
-def _load_components():
-    """Load backend and UI components, working both as a package and as a script."""
-    if __package__:
-        # Normal package-relative imports
-        backend_module = importlib.import_module(".backend", __package__)
-        ui_module = importlib.import_module(".ui", __package__)
-        return backend_module.EmbeddedBackend, ui_module.build_web_chat_view
-
-    # Script/bundle execution: adjust sys.path for absolute imports
-    package_dir = pathlib.Path(__file__).resolve().parent
-    if str(package_dir) not in sys.path:
-        sys.path.insert(0, str(package_dir))
-
-    backend_module = importlib.import_module("backend")
-    ui_module = importlib.import_module("ui")
-    return backend_module.EmbeddedBackend, ui_module.build_web_chat_view
->>>>>>> db656f9c
 
 
 EmbeddedBackend, build_web_chat_view = _load_components()
