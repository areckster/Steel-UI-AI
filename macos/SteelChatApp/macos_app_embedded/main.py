"""Entrypoint for the SteelChat macOS bundle."""

from __future__ import annotations

import time

import httpx
from Cocoa import (
    NSApplication,
    NSApp,
    NSBackingStoreBuffered,
    NSObject,
    NSWindow,
    NSWindowStyleMask,
)
from Foundation import NSAutoreleasePool, NSMakeRect
from PyObjCTools import AppHelper

def _load_components():
<<<<<<< HEAD
=======
    if __package__:
        from .backend import EmbeddedBackend  # type: ignore
        from .ui import build_web_chat_view  # type: ignore

        return EmbeddedBackend, build_web_chat_view

>>>>>>> f71ed8dc
    import importlib
    import pathlib
    import sys

<<<<<<< HEAD
    if __package__:
        backend_module = importlib.import_module(".backend", __package__)
        ui_module = importlib.import_module(".ui", __package__)
        return backend_module.EmbeddedBackend, ui_module.build_web_chat_view

=======
>>>>>>> f71ed8dc
    package_dir = pathlib.Path(__file__).resolve().parent
    if str(package_dir) not in sys.path:
        sys.path.insert(0, str(package_dir))

    backend_module = importlib.import_module("backend")
    ui_module = importlib.import_module("ui")
    return backend_module.EmbeddedBackend, ui_module.build_web_chat_view


EmbeddedBackend, build_web_chat_view = _load_components()


class AppDelegate(NSObject):
    def applicationDidFinishLaunching_(self, _notification):
        self.backend = EmbeddedBackend()
        self.backend.start()
        self.backend.wait_ready()
        self._await_backend()

        mask = (
            NSWindowStyleMask.titled
            | NSWindowStyleMask.closable
            | NSWindowStyleMask.resizable
        )
        self.window = NSWindow.alloc().initWithContentRect_styleMask_backing_defer_(
            NSMakeRect(200.0, 200.0, 900.0, 640.0), mask, NSBackingStoreBuffered, False
        )
        self.window.setTitle_("SteelChat")

        self.web = build_web_chat_view(self.backend.port)
        self.window.setContentView_(self.web)
        self.window.makeKeyAndOrderFront_(None)

    def _await_backend(self, timeout: float = 30.0) -> None:
        base = f"http://127.0.0.1:{self.backend.port}"
        deadline = time.time() + timeout
        with httpx.Client(timeout=1.0) as client:
            while time.time() < deadline:
                try:
                    resp = client.get(f"{base}/api/health")
                    if resp.status_code == 200:
                        return
                except Exception:
                    pass
                time.sleep(0.5)

    def applicationShouldTerminate_(self, _app) -> bool:
        if hasattr(self, "backend"):
            self.backend.stop()
        return True


def main() -> None:
    pool = NSAutoreleasePool.alloc().init()
    app = NSApplication.sharedApplication()
    delegate = AppDelegate.alloc().init()
    app.setDelegate_(delegate)
    NSApp.activateIgnoringOtherApps_(True)
    AppHelper.runEventLoop()
    pool.drain()


if __name__ == "__main__":
    main()<|MERGE_RESOLUTION|>--- conflicted
+++ resolved
@@ -3,6 +3,9 @@
 from __future__ import annotations
 
 import time
+import importlib
+import pathlib
+import sys
 
 import httpx
 from Cocoa import (
@@ -16,28 +19,16 @@
 from Foundation import NSAutoreleasePool, NSMakeRect
 from PyObjCTools import AppHelper
 
+
 def _load_components():
-<<<<<<< HEAD
-=======
+    """Load backend and UI components, working both as a package and as a script."""
     if __package__:
-        from .backend import EmbeddedBackend  # type: ignore
-        from .ui import build_web_chat_view  # type: ignore
-
-        return EmbeddedBackend, build_web_chat_view
-
->>>>>>> f71ed8dc
-    import importlib
-    import pathlib
-    import sys
-
-<<<<<<< HEAD
-    if __package__:
+        # Normal package-relative imports
         backend_module = importlib.import_module(".backend", __package__)
         ui_module = importlib.import_module(".ui", __package__)
         return backend_module.EmbeddedBackend, ui_module.build_web_chat_view
 
-=======
->>>>>>> f71ed8dc
+    # Script/bundle execution: adjust sys.path for absolute imports
     package_dir = pathlib.Path(__file__).resolve().parent
     if str(package_dir) not in sys.path:
         sys.path.insert(0, str(package_dir))
