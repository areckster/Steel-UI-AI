--- conflicted
+++ resolved
@@ -38,10 +38,7 @@
 # bundle starts normally on modern macOS releases.
 argv_emulation = false
 includes = ["fastapi", "uvicorn", "httpx", "pyobjc", "pkg_resources", "jaraco.text"]
-<<<<<<< HEAD
 packages = ["jaraco", "jaraco.text"]
-=======
->>>>>>> db656f9c
 resources = [
   "server.py",
   "tools.py",
