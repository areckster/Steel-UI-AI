--- conflicted
+++ resolved
@@ -37,11 +37,7 @@
 # to crash at launch when `ctypes` attempts to load Carbon. Disable it so the
 # bundle starts normally on modern macOS releases.
 argv_emulation = false
-<<<<<<< HEAD
 includes = ["fastapi", "uvicorn", "httpx", "pyobjc", "pkg_resources", "jaraco.text"]
-=======
-includes = ["fastapi", "uvicorn", "httpx", "pyobjc"]
->>>>>>> b4e88a9c
 resources = [
   "server.py",
   "tools.py",
